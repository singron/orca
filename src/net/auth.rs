--- conflicted
+++ resolved
@@ -83,13 +83,8 @@
 
 /// Contains data for authorization for each OAuth app type
 /// Currently only Script and InstalledApp are supported
-<<<<<<< HEAD
-#[derive(Debug, Clone)]
-pub enum OAuthApp {
-=======
 #[derive(Debug)]
 pub enum OauthApp {
->>>>>>> e607de08
 	/// Not Implemented
 	WebApp,
 	/// Where args are (app id, redirect uri)
@@ -98,17 +93,10 @@
 		id: String,
 		/// Redirect url of the installed app
 		redirect: String,
-<<<<<<< HEAD
-		/// The response to give when authorization succeeds (set to none for the default)
-		success_response: Option<String>,
-		/// The response to gve when authorization fails (set to none for the default)
-		error_response: Option<String>,
-=======
 		/// Value to show user when authorization is successful
 		success_response: Option<Response>,
 		/// Value to show user when authorization failed
 		error_response: Option<Response>,
->>>>>>> e607de08
 	},
 	/// Where args are (app id, app secret, username, password)
 	Script {
@@ -164,19 +152,11 @@
 	/// Authorize the app based on input from `OAuthApp` struct.
 	/// # Arguments
 	/// * `conn` - Connection to authorize with
-<<<<<<< HEAD
-	/// * `app` - OAuth information to use (`OAuthApp`)
-	pub fn new(conn: &Connection, app: &OAuthApp) -> Result<OAuth, Error> {
-		// TODO: get rid of unwraps and expects
-		use self::OAuthApp::*;
-		match *app {
-=======
 	/// * `app` - OAuth information to use (`OauthApp`)
 	pub fn new(conn: &Connection, app: OauthApp) -> Result<OAuth, Error> {
 		// TODO: get rid of unwraps and expects
 		use self::OauthApp::*;
 		match app {
->>>>>>> e607de08
 			Script {
 				id,
 				secret,
@@ -223,31 +203,11 @@
 				ref error_response,
 			} => {
 				// Random state string to identify this authorization instance
-<<<<<<< HEAD
-				let state = &rand::thread_rng()
-					.gen_ascii_chars()
-					.take(16)
-					.collect::<String>();
-
-				// Set the responses
-				let success_response = if let Some(ref r) = *success_response {
-					r.clone()
-				} else {
-					"Authorization succeeded!".to_string()
-				};
-				let error_response = if let Some(ref r) = *error_response {
-					r.clone()
-				} else {
-					"Authorization failed".to_string()
-				};
-
-=======
 				let state = rand::thread_rng()
 						.gen_ascii_chars()
 						.take(16)
 						.collect::<String>();
 				
->>>>>>> e607de08
 				// Permissions (scopes) to authorize, should be customizable in the future
 				let scopes = "identity,edit,flair,history,modconfig,modflair,modlog,modposts,\
 				                     modwiki,mysubreddits,privatemessages,read,report,save,submit,\
@@ -335,38 +295,10 @@
 	}
 }
 
-<<<<<<< HEAD
-				// Start http server to recieve the request from the redirect uri
-				let server = Server::http("127.0.0.1:7878").unwrap();
-
-				// Parse request url to get token and stuff
-				let req = server.recv().unwrap();
-				let params = {
-					let iter = url::form_urlencoded::parse(&req.url()[2..].as_bytes()).into_owned(); // Substring to cut out "/?"
-					let mut map: HashMap<String, String> = HashMap::new();
-
-					for i in iter {
-						map.insert(i.0, i.1);
-					}
-					map
-				};
-
-				if let (Some(new_state), Some(code)) = (params.get("state"), params.get("code")) {
-					if new_state != state {
-						req.respond(Response::from_string(error_response))?;
-						return Err(Error::from(RedditError::AuthError));
-					}
-
-					let mut params: HashMap<&str, &str> = HashMap::new();
-					params.insert("grant_type", "authorization_code");
-					params.insert("code", code);
-					params.insert("redirect_uri", redirect);
-=======
 struct NewInstalledAppService {
 	sender: RefCell<Option<Sender<String>>>,
 	state: String,
 }
->>>>>>> e607de08
 
 impl NewService for NewInstalledAppService {
 	type Request = Request;
@@ -392,37 +324,6 @@
 	state: String,
 }
 
-<<<<<<< HEAD
-					if let (Some(expires_in), Some(token), Some(refresh_token), Some(_scope)) =
-						(
-							response.get("expires_in"),
-							response.get("access_token"),
-							response.get("refresh_token"),
-							response.get("scope"),
-						)
-					{
-						req.respond(Response::from_string(success_response))?;
-						Ok(OAuth::InstalledApp {
-							id: id.to_string(),
-							redirect: redirect.to_string(),
-							token: RefCell::new(token.as_str().unwrap().to_string()),
-							refresh_token: RefCell::new(Some(refresh_token.to_string())),
-							expire_instant: Cell::new(Some(
-								Instant::now() +
-									Duration::new(
-										expires_in.to_string().parse::<u64>().unwrap(),
-										0,
-									),
-							)),
-						})
-					} else {
-						req.respond(Response::from_string(error_response))?;
-						Err(Error::from(RedditError::AuthError))
-					}
-				} else {
-					req.respond(Response::from_string(error_response))?;
-					Err(Error::from(RedditError::AuthError))
-=======
 impl Service for InstalledAppService {
 	type Request = Request;
 	type Response = Response;
@@ -451,7 +352,6 @@
 				let code = params.get("code").unwrap();
 				if let Some(sender) = self.code_sender.pop() {
 					sender.send(code.to_string()).unwrap();
->>>>>>> e607de08
 				}
 				Box::new(ok(Response::new().with_body("Authorization successful!")))
 			}
